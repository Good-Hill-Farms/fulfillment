"""
Google Cloud Function for creating fulfillment snapshots.
This implementation calls the snapshot_creator to generate fulfillment snapshots.
"""

import logging
import os
import traceback
import functions_framework
from flask import jsonify
import google.cloud.logging

# Import the snapshot creation functionality
from snapshot_creator import create_fulfillment_snapshot_sync
from inventory_scheduler import send_inventory_emails_now
from email_service import send_test_email

# Set up logging
try:
    # Use Google Cloud Logging when deployed to Cloud Functions
    client = google.cloud.logging.Client()
    client.setup_logging()
except Exception:
    # Fall back to standard logging when running locally
    logging.basicConfig(level=logging.INFO)

logger = logging.getLogger(__name__)

@functions_framework.http
def create_snapshot(request):
    """
    HTTP Cloud Function that creates a fulfillment snapshot.
    
    Args:
        request: The request object.
    Returns:
        The response object.
    """
    # CORS setup for preflight requests
    if request.method == 'OPTIONS':
        headers = {
            'Access-Control-Allow-Origin': '*',
            'Access-Control-Allow-Methods': 'GET, POST',
            'Access-Control-Allow-Headers': 'Content-Type',
            'Access-Control-Max-Age': '3600'
        }
        return ('', 204, headers)
    
    # Set CORS headers for the main request
    headers = {'Access-Control-Allow-Origin': '*'}
    
    try:
        # Get the key from query parameters or request body
        key = None
        if request.method == 'GET':
            key = request.args.get('key')
        else:  # POST
            request_json = request.get_json(silent=True)
            key = request_json.get('key') if request_json else None
        
        # Verify the key
        expected_key = os.environ.get('TRIGGER_SECRET_KEY', 'fulfillment_projection_snapshot_trigger')
        if key != expected_key:
            logger.warning("Invalid authentication key provided")
            return (jsonify({
                'success': False,
                'error': 'Invalid authentication key'
            }), 401, headers)
        
        # Create the fulfillment snapshot
        logger.info("Starting fulfillment snapshot creation...")
        try:
            result = create_fulfillment_snapshot_sync()
            
            if result and result.get('success'):
                logger.info("Snapshot creation completed successfully")
                return (jsonify(result), 200, headers)
            else:
                logger.error("Snapshot creation failed")
                error_detail = result.get('error', 'Unknown error') if result else 'Unknown error'
                return (jsonify({
                    'success': False,
                    'error': error_detail
                }), 500, headers)
        except Exception as e:
            logger.exception(f"Error in snapshot creation: {str(e)}")
            return (jsonify({
                'success': False,
                'error': str(e)
            }), 500, headers)
        
    except Exception as e:
        logger.exception(f"Error in snapshot creation: {str(e)}")
        error_traceback = traceback.format_exc()
        return (jsonify({
            'success': False,
            'error': str(e),
            'traceback': error_traceback
        }), 500, headers)

@functions_framework.http  
def test_inventory_emails(request):
    """
    HTTP Cloud Function for testing inventory email automation.
<<<<<<< HEAD
    Sends test emails to olena@goodhillfarms.com instead of warehouse teams.
=======
    Creates real Google Sheets but sends test emails to olena@goodhillfarms.com instead of warehouse teams.
>>>>>>> bd8080bb
    """
    # CORS setup for preflight requests
    if request.method == 'OPTIONS':
        headers = {
            'Access-Control-Allow-Origin': '*',
            'Access-Control-Allow-Methods': 'GET, POST',
            'Access-Control-Allow-Headers': 'Content-Type',
            'Access-Control-Max-Age': '3600'
        }
        return ('', 204, headers)
    
    # Set CORS headers for the main request
    headers = {'Access-Control-Allow-Origin': '*'}
    
    try:
        # Get the key from query parameters or request body
        key = None
        if request.method == 'GET':
            key = request.args.get('key')
        else:  # POST
            request_json = request.get_json(silent=True)
            key = request_json.get('key') if request_json else None
        
        # Verify the key
        expected_key = os.environ.get('TRIGGER_SECRET_KEY', 'fulfillment_projection_snapshot_trigger')
        if key != expected_key:
            logger.warning("Invalid authentication key provided")
            return (jsonify({
                'success': False,
                'error': 'Invalid authentication key'
            }), 401, headers)
        
        # Test inventory emails in test mode (sends to olena@goodhillfarms.com)
<<<<<<< HEAD
        logger.info("Starting test inventory email automation...")
=======
        logger.info("Starting TEST inventory email automation...")
>>>>>>> bd8080bb
        try:
            result = send_inventory_emails_now(test_mode=True)
            
            if result and result.get('success'):
                logger.info("Test inventory emails sent successfully")
                return (jsonify(result), 200, headers)
            else:
                logger.error("Test inventory email sending failed")
                error_detail = result.get('error', 'Unknown error') if result else 'Unknown error'
                return (jsonify({
                    'success': False,
                    'error': error_detail
                }), 500, headers)
        except Exception as e:
            logger.exception(f"Error in test inventory email automation: {str(e)}")
            return (jsonify({
                'success': False,
                'error': str(e)
            }), 500, headers)
        
    except Exception as e:
        logger.exception(f"Error in test inventory email automation: {str(e)}")
        error_traceback = traceback.format_exc()
        return (jsonify({
            'success': False,
            'error': str(e),
            'traceback': error_traceback
        }), 500, headers)

@functions_framework.http
<<<<<<< HEAD
=======
def send_inventory_emails(request):
    """
    HTTP Cloud Function for sending REAL inventory emails to warehouse teams.
    Creates real Google Sheets and sends emails to actual warehouse teams (PRODUCTION).
    """
    # CORS setup for preflight requests
    if request.method == 'OPTIONS':
        headers = {
            'Access-Control-Allow-Origin': '*',
            'Access-Control-Allow-Methods': 'GET, POST',
            'Access-Control-Allow-Headers': 'Content-Type',
            'Access-Control-Max-Age': '3600'
        }
        return ('', 204, headers)
    
    # Set CORS headers for the main request
    headers = {'Access-Control-Allow-Origin': '*'}
    
    try:
        # Get the key from query parameters or request body
        key = None
        if request.method == 'GET':
            key = request.args.get('key')
        else:  # POST
            request_json = request.get_json(silent=True)
            key = request_json.get('key') if request_json else None
        
        # Verify the key
        expected_key = os.environ.get('TRIGGER_SECRET_KEY', 'fulfillment_projection_snapshot_trigger')
        if key != expected_key:
            logger.warning("Invalid authentication key provided")
            return (jsonify({
                'success': False,
                'error': 'Invalid authentication key'
            }), 401, headers)
        
        # Send REAL inventory emails to warehouse teams (PRODUCTION MODE)
        logger.info("Starting PRODUCTION inventory email automation...")
        try:
            result = send_inventory_emails_now(test_mode=False)  # PRODUCTION MODE
            
            if result and result.get('success'):
                logger.info("Production inventory emails sent successfully to warehouse teams")
                return (jsonify(result), 200, headers)
            else:
                logger.error("Production inventory email sending failed")
                error_detail = result.get('error', 'Unknown error') if result else 'Unknown error'
                return (jsonify({
                    'success': False,
                    'error': error_detail
                }), 500, headers)
        except Exception as e:
            logger.exception(f"Error in production inventory email automation: {str(e)}")
            return (jsonify({
                'success': False,
                'error': str(e)
            }), 500, headers)
        
    except Exception as e:
        logger.exception(f"Error in production inventory email automation: {str(e)}")
        error_traceback = traceback.format_exc()
        return (jsonify({
            'success': False,
            'error': str(e),
            'traceback': error_traceback
        }), 500, headers)

@functions_framework.http
>>>>>>> bd8080bb
def test_basic_email(request):
    """
    HTTP Cloud Function for testing basic email functionality.
    Sends a simple test email to olena@goodhillfarms.com.
    """
    # CORS setup for preflight requests
    if request.method == 'OPTIONS':
        headers = {
            'Access-Control-Allow-Origin': '*',
            'Access-Control-Allow-Methods': 'GET, POST',
            'Access-Control-Allow-Headers': 'Content-Type',
            'Access-Control-Max-Age': '3600'
        }
        return ('', 204, headers)
    
    # Set CORS headers for the main request
    headers = {'Access-Control-Allow-Origin': '*'}
    
    try:
        # Get the key from query parameters or request body
        key = None
        if request.method == 'GET':
            key = request.args.get('key')
        else:  # POST
            request_json = request.get_json(silent=True)
            key = request_json.get('key') if request_json else None
        
        # Verify the key
        expected_key = os.environ.get('TRIGGER_SECRET_KEY', 'fulfillment_projection_snapshot_trigger')
        if key != expected_key:
            logger.warning("Invalid authentication key provided")
            return (jsonify({
                'success': False,
                'error': 'Invalid authentication key'
            }), 401, headers)
        
        # Send basic test email
        logger.info("Sending basic test email...")
        try:
            success = send_test_email()
            
            if success:
                logger.info("Basic test email sent successfully")
                return (jsonify({
                    'success': True,
                    'message': 'Basic test email sent to olena@goodhillfarms.com'
                }), 200, headers)
            else:
                logger.error("Basic test email sending failed")
                return (jsonify({
                    'success': False,
                    'error': 'Failed to send basic test email'
                }), 500, headers)
        except Exception as e:
            logger.exception(f"Error in basic test email: {str(e)}")
            return (jsonify({
                'success': False,
                'error': str(e)
            }), 500, headers)
        
    except Exception as e:
        logger.exception(f"Error in basic test email: {str(e)}")
        error_traceback = traceback.format_exc()
        return (jsonify({
            'success': False,
            'error': str(e),
            'traceback': error_traceback
        }), 500, headers)<|MERGE_RESOLUTION|>--- conflicted
+++ resolved
@@ -102,11 +102,7 @@
 def test_inventory_emails(request):
     """
     HTTP Cloud Function for testing inventory email automation.
-<<<<<<< HEAD
-    Sends test emails to olena@goodhillfarms.com instead of warehouse teams.
-=======
     Creates real Google Sheets but sends test emails to olena@goodhillfarms.com instead of warehouse teams.
->>>>>>> bd8080bb
     """
     # CORS setup for preflight requests
     if request.method == 'OPTIONS':
@@ -140,11 +136,7 @@
             }), 401, headers)
         
         # Test inventory emails in test mode (sends to olena@goodhillfarms.com)
-<<<<<<< HEAD
-        logger.info("Starting test inventory email automation...")
-=======
         logger.info("Starting TEST inventory email automation...")
->>>>>>> bd8080bb
         try:
             result = send_inventory_emails_now(test_mode=True)
             
@@ -175,8 +167,6 @@
         }), 500, headers)
 
 @functions_framework.http
-<<<<<<< HEAD
-=======
 def send_inventory_emails(request):
     """
     HTTP Cloud Function for sending REAL inventory emails to warehouse teams.
@@ -245,7 +235,6 @@
         }), 500, headers)
 
 @functions_framework.http
->>>>>>> bd8080bb
 def test_basic_email(request):
     """
     HTTP Cloud Function for testing basic email functionality.
